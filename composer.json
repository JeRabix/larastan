{
    "name": "nunomaduro/larastan",
    "type": "phpstan-extension",
    "description": "Larastan - Discover bugs in your code without running it. A phpstan/phpstan wrapper for Laravel",
    "keywords": ["laravel", "larastan", "phpstan", "php", "package", "static analysis", "code analysis", "code analyse"],
    "license": "MIT",
    "authors": [
        {
            "name": "Nuno Maduro",
            "email": "enunomaduro@gmail.com"
        }
    ],
    "require": {
        "php": "^7.1.3",
        "composer/composer": "^1.0",
        "illuminate/console": "5.6.*|5.7.*|5.8.*|^6.0|^7.0",
        "illuminate/container": "5.6.*|5.7.*|5.8.*|^6.0|^7.0",
        "illuminate/contracts": "5.6.*|5.7.*|5.8.*|^6.0|^7.0",
        "illuminate/database": "5.6.*|5.7.*|5.8.*|^6.0|^7.0",
        "illuminate/http": "5.6.*|5.7.*|5.8.*|^6.0|^7.0",
        "illuminate/pipeline": "5.6.*|5.7.*|5.8.*|^6.0|^7.0",
        "illuminate/support": "5.6.*|5.7.*|5.8.*|^6.0|^7.0",
        "mockery/mockery": "^1.0|0.9.*",
<<<<<<< HEAD
        "phpstan/phpstan": "^0.12",
        "symfony/process": "^4.2",
=======
        "phpstan/phpstan": "^0.11.15",
        "symfony/process": "^4.2|^5.0",
>>>>>>> 81e1f4ce
        "ext-json": "*"
    },
    "require-dev": {
        "orchestra/testbench": "^3.6|dev-master",
        "phpunit/phpunit": "^7.3 || ^8.2"
    },
    "suggest": {
        "orchestra/testbench": "^3.6"
    },
    "autoload-dev": {
        "psr-4": {
            "Tests\\": "tests/",
            "App\\": "tests/Application/app"
        }
    },
    "minimum-stability": "dev",
    "prefer-stable": true,
    "autoload": {
        "psr-4": {
            "NunoMaduro\\Larastan\\": "src/"
        }
    },
    "config": {
        "sort-packages": true,
        "preferred-install": "dist"
    },
    "extra": {
        "laravel": {
            "providers": [
                "NunoMaduro\\Larastan\\LarastanServiceProvider"
            ]
        },
        "phpstan": {
            "includes": [
                "extension.neon"
            ]
        }
    },
    "scripts": {
        "phpstan:test": "phpstan analyse --ansi",
        "phpunit:test": "phpunit --colors=always",
        "test": [
            "@phpstan:test",
            "@phpunit:test"
        ]
    }
}<|MERGE_RESOLUTION|>--- conflicted
+++ resolved
@@ -21,13 +21,8 @@
         "illuminate/pipeline": "5.6.*|5.7.*|5.8.*|^6.0|^7.0",
         "illuminate/support": "5.6.*|5.7.*|5.8.*|^6.0|^7.0",
         "mockery/mockery": "^1.0|0.9.*",
-<<<<<<< HEAD
         "phpstan/phpstan": "^0.12",
-        "symfony/process": "^4.2",
-=======
-        "phpstan/phpstan": "^0.11.15",
         "symfony/process": "^4.2|^5.0",
->>>>>>> 81e1f4ce
         "ext-json": "*"
     },
     "require-dev": {
