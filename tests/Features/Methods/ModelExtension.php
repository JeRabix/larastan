--- conflicted
+++ resolved
@@ -299,7 +299,6 @@
         return User::where('id', '>', 5)->newQuery();
     }
 
-<<<<<<< HEAD
     /** @phpstan-return Collection<User> */
     public function testMethodReturningCollectionOfAnotherModel()
     {
@@ -316,7 +315,8 @@
     public function testMethodReturningUnionWithCollectionOfAnotherModel()
     {
         return Thread::methodReturningUnionWithCollectionOfAnotherModel();
-=======
+    }
+
     public function testOrWhereWithQueryExpression(): ?User
     {
         return User::with('foo')
@@ -341,7 +341,6 @@
     {
         return User::with('foo')
             ->value(\Illuminate\Support\Facades\DB::raw('name'));
->>>>>>> 3b32c74a
     }
 }
 
